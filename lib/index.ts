<<<<<<< HEAD
import { BigNumber } from "@ethersproject/bignumber"
import * as EntityResolver from "./entity-resolver.json"
import * as VotingProcess from "./voting-process.json"

import { ContractTransaction } from "@ethersproject/contracts"
=======
import * as EnsRegistry from "./ens-registry.json"
import * as EnsPublicResolver from "./ens-public-resolver.json"
import * as VotingProcess from "./voting-process.json"

import { ContractTransaction, utils } from "ethers"
>>>>>>> 10cabe69

///////////////////////////////////////////////////////////////////////////////
// SMART CONTRACTS ABI + BYTECODE
///////////////////////////////////////////////////////////////////////////////

export { EnsRegistry }
export { EnsPublicResolver }
export { VotingProcess }

export type IMethodOverrides = {
    gasLimit?: number;
    gasPrice?: utils.BigNumber;
    nonce?: number;
    value?: utils.BigNumber;
    chainId?: number;
};
export declare const defaultMethodOverrides: IMethodOverrides;

///////////////////////////////////////////////////////////////////////////////
// ENTITY RESOLVER TYPES
///////////////////////////////////////////////////////////////////////////////

/** Custom Smart Contract operations for an ENS Registry contract */
export type EnsRegistryContractMethods = {
    setRecord(node: string, owner: string, resolver: string, ttl: utils.BigNumber, overrides?: IMethodOverrides): Promise<ContractTransaction>,
    setSubnodeRecord(node: string, label: string, owner: string, resolver: string, ttl: utils.BigNumber, overrides?: IMethodOverrides): Promise<ContractTransaction>,
    setOwner(node: string, owner: string, overrides?: IMethodOverrides): Promise<ContractTransaction>,
    setSubnodeOwner(node: string, label: string, owner: string, overrides?: IMethodOverrides): Promise<ContractTransaction>,
    setResolver(node: string, resolver: string, overrides?: IMethodOverrides): Promise<ContractTransaction>,
    setTTL(node: string, ttl: utils.BigNumber, overrides?: IMethodOverrides): Promise<ContractTransaction>,
    setApprovalForAll(operator: string, approved: Boolean, overrides?: IMethodOverrides): Promise<ContractTransaction>,
    owner(node: string): Promise<string>,
    resolver(node: string): Promise<string>,
    ttl(node: string): Promise<utils.BigNumber>,
    recordExists(node: string): Promise<boolean>,
    isApprovedForAll(_owner: string, operator: string): Promise<boolean>,
}

/** Custom Smart Contract operations for a Public Resolver contract */
export type EnsPublicResolverContractMethods = {
    /** Whether the resolver supports an interface */
    supportsInterface(interfaceID: string): Promise<boolean>

    /** Get the address associated with the given node */
    addr(node: string): Promise<string>
    /** Sets the address for the given node */
    setAddr(node: string, address: string, overrides?: IMethodOverrides): Promise<ContractTransaction>

    /**
     * Returns the text associated with an ENS node and key.
     * @param entityId The ENS node to query.
     * @param key The key to retrieve.
     * @return The record's text.
     */
    text(entityId: string, key: string): Promise<string>
    /**
     * Sets the text of the ENS node and key.
     * May only be called by the owner of that node in the ENS registry.
     * @param entityId The ENS node to modify.
     * @param key The key to modify.
     * @param value The text to store.
     */
    setText(entityId: string, key: string, value: string, overrides?: IMethodOverrides): Promise<ContractTransaction>
}

///////////////////////////////////////////////////////////////////////////////
// VOTING PROCESS TYPES
///////////////////////////////////////////////////////////////////////////////

<<<<<<< HEAD
export type ProcessType = "snark-vote" | "poll-vote" | "encrypted-poll" | "petition-sign"
=======
export type ProcessType = "snark-vote" | "poll-vote" | "petition-sign" | "encrypted-poll"
>>>>>>> 10cabe69

/** Smart Contract operations for a Voting Process contract */
export interface VotingProcessContractMethods {
    /** Retrieves the amount of voting processes that the entity has created */
    getEntityProcessCount(entityAddress: string): Promise<utils.BigNumber>,
    /** Get the process ID that would be assigned to the next voting process */
    getNextProcessId(entityAddress: string): Promise<string>,
    /** Compute the process ID that corresponds to the given parameters */
    getProcessId(entityAddress: string, processCountIndex: number): Promise<string>,
    /** Get the windex within the global array where the given process is stored */
    getProcessIndex(processId: string): Promise<utils.BigNumber>,
    /** Update the genesis link and hash */
    setGenesis(genesisData: string, overrides?: IMethodOverrides): Promise<ContractTransaction>,
    /** Retrieve the current genesis block content link */
    getGenesis(): Promise<string>,
    /** Update the Chain ID */
    setChainId(newChainId: number, overrides?: IMethodOverrides): Promise<ContractTransaction>,
    /** Retrieve the current Chain ID */
    getChainId(): Promise<utils.BigNumber>,

    /** Publish a new voting process using the given metadata link */
    create(processType: ProcessType, metadata: string, censusMerkleRoot: string, censusMerkleTree: string, startBlock: number | utils.BigNumber, numberOfBlocks: number | utils.BigNumber, overrides?: IMethodOverrides): Promise<ContractTransaction>,
    /** Retrieve the current data for the given process */
    get(processId: string): Promise<{ 
        processType: ProcessType,
        entityAddress: string,
        startBlock: utils.BigNumber,
        numberOfBlocks: utils.BigNumber,
        metadata: string,
        censusMerkleRoot: string,
        censusMerkleTree: string,
        voteEncryptionPrivateKey: string,
        canceled: boolean,
    }>,
    /** Cancel the voting process that corresponds to the given Id */
    cancel(processId: string, overrides?: IMethodOverrides): Promise<ContractTransaction>,

    /** Register the public key of a new validator */
    addValidator(validatorPublicKey: string, overrides?: IMethodOverrides): Promise<ContractTransaction>,
    /** Remove the public key at the given index for a validator */
    removeValidator(idx: number, validatorPublicKey: string, overrides?: IMethodOverrides): Promise<ContractTransaction>,
    /** Retrieve the current list of validators on the Vocchain */
    getValidators(): Promise<string[]>,

    /** Register the public key of a new oracle */
    addOracle(oraclePublicKey: string, overrides?: IMethodOverrides): Promise<ContractTransaction>,
    /** Remove the public key at the given index for an oracle */
    removeOracle(idx: number, oraclePublicKey: string, overrides?: IMethodOverrides): Promise<ContractTransaction>,
    /** Retrieve the current list of oracles on the Vocchain */
    getOracles(): Promise<string[]>,

    /** Reveal the private key for the given voting process */
    publishPrivateKey(processId: string, privateKey: string, overrides?: IMethodOverrides): Promise<ContractTransaction>,
    /** Retrieve the current decryption key for the given process */
    getPrivateKey(processId: string): Promise<string>,

    /** Publish the results for the given process */
    publishResults(processId: string, results: string, overrides?: IMethodOverrides): Promise<ContractTransaction>,
    /** Retrieve the available results for the given process */
    getResults(processId: string): Promise<{ results: string }>
}<|MERGE_RESOLUTION|>--- conflicted
+++ resolved
@@ -1,16 +1,8 @@
-<<<<<<< HEAD
-import { BigNumber } from "@ethersproject/bignumber"
-import * as EntityResolver from "./entity-resolver.json"
-import * as VotingProcess from "./voting-process.json"
-
-import { ContractTransaction } from "@ethersproject/contracts"
-=======
 import * as EnsRegistry from "./ens-registry.json"
 import * as EnsPublicResolver from "./ens-public-resolver.json"
 import * as VotingProcess from "./voting-process.json"
 
 import { ContractTransaction, utils } from "ethers"
->>>>>>> 10cabe69
 
 ///////////////////////////////////////////////////////////////////////////////
 // SMART CONTRACTS ABI + BYTECODE
@@ -80,11 +72,7 @@
 // VOTING PROCESS TYPES
 ///////////////////////////////////////////////////////////////////////////////
 
-<<<<<<< HEAD
-export type ProcessType = "snark-vote" | "poll-vote" | "encrypted-poll" | "petition-sign"
-=======
 export type ProcessType = "snark-vote" | "poll-vote" | "petition-sign" | "encrypted-poll"
->>>>>>> 10cabe69
 
 /** Smart Contract operations for a Voting Process contract */
 export interface VotingProcessContractMethods {
@@ -108,7 +96,7 @@
     /** Publish a new voting process using the given metadata link */
     create(processType: ProcessType, metadata: string, censusMerkleRoot: string, censusMerkleTree: string, startBlock: number | utils.BigNumber, numberOfBlocks: number | utils.BigNumber, overrides?: IMethodOverrides): Promise<ContractTransaction>,
     /** Retrieve the current data for the given process */
-    get(processId: string): Promise<{ 
+    get(processId: string): Promise<{
         processType: ProcessType,
         entityAddress: string,
         startBlock: utils.BigNumber,
